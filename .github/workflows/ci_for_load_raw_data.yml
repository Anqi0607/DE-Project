--- conflicted
+++ resolved
@@ -47,7 +47,6 @@
           docker-compose -f docker/docker-compose.yml up -d
 
       - name: Run unit tests in Airflow container
-<<<<<<< HEAD
         run: |
           docker exec docker-airflow-worker-1 sh -c "export PYTHONPATH='/opt/airflow/scripts:$PYTHONPATH' && pytest /opt/airflow/tests/unit/test_load_to_bucket.py"
 
@@ -64,11 +63,7 @@
             # 跑测试 \
             pytest tests/integration/test_load_to_gcp_dag.py -q \
           "
-=======
-        run: |
-          docker exec docker-airflow-worker-1 sh -c "export PYTHONPATH='/opt/airflow/scripts:$PYTHONPATH' && pytest /opt/airflow/tests/unit/test_load_to_bucket.py"
->>>>>>> 33ac1e71
-
+          
       - name: Stop Docker containers
         run: |
           docker-compose -f docker/docker-compose.yml down